--- conflicted
+++ resolved
@@ -27,12 +27,9 @@
 # Redis URL (override with env if needed)
 REDIS_URL = os.environ.get("REDIS_URL", "redis://localhost:6379/0")
 
-<<<<<<< HEAD
 # Timezone for display (keep storage/filtering in UTC)
 DISPLAY_TZ = os.environ.get("DISPLAY_TZ", "UTC")
 
-=======
->>>>>>> 95a78f6a
 # ---------- Logging ----------
 
 logging.basicConfig(
@@ -55,7 +52,6 @@
         "CACHE_DEFAULT_TIMEOUT": 60,  # seconds
     },
 )
-<<<<<<< HEAD
 
 # ---------- Helpers ----------
 
@@ -75,14 +71,6 @@
         # If zoneinfo data isn't present in the container, keep UTC and warn once
         logger.warning(f"Could not apply DISPLAY_TZ='{DISPLAY_TZ}', keeping UTC: {e}")
         return ts
-=======
-
-# ---------- Helpers ----------
-
-def _connect_ro(db_path: str) -> sqlite3.Connection:
-    """Open SQLite in read-only mode to avoid journal creation from the web worker."""
-    return sqlite3.connect(f"file:{db_path}?mode=ro", uri=True)
->>>>>>> 95a78f6a
 
 # --- Live internet status check for the badge ---
 async def check_live_internet_status_for_badge():
@@ -166,11 +154,7 @@
         return pd.DataFrame()
 
 def filter_data_by_date(log_data: pd.DataFrame, date_range: str) -> pd.DataFrame:
-<<<<<<< HEAD
     """Filter by preset ranges (all math done in UTC)."""
-=======
-    """Filter by preset ranges."""
->>>>>>> 95a78f6a
     if log_data.empty:
         return log_data
 
@@ -191,17 +175,12 @@
 
 @cache.memoize(timeout=30)
 def get_filtered_data(db_path: str, date_range: str):
-<<<<<<< HEAD
     """Fetch + filter in UTC, then convert timestamps to DISPLAY_TZ for UI, memoized in Redis."""
-=======
-    """Fetch + filter, memoized in Redis."""
->>>>>>> 95a78f6a
     try:
         df = parse_log(db_path)                # df['timestamp'] is UTC
         if df.empty:
             logger.warning("Parsed DataFrame is empty.")
             return []
-<<<<<<< HEAD
         fdf = filter_data_by_date(df, date_range)  # filter in UTC
         if fdf.empty:
             logger.warning("Filtered DataFrame is empty after applying date range.")
@@ -219,13 +198,6 @@
             "min_latency_ms",
             "packet_loss",
         ]
-=======
-        fdf = filter_data_by_date(df, date_range)
-        if fdf.empty:
-            logger.warning("Filtered DataFrame is empty after applying date range.")
-            return []
-        cols = ["timestamp", "status_message", "success", "avg_latency_ms", "max_latency_ms", "min_latency_ms", "packet_loss"]
->>>>>>> 95a78f6a
         logger.info(f"Returning filtered data with {len(fdf)} records.")
         return fdf[cols].to_dict("records")
     except Exception as e:
@@ -233,11 +205,8 @@
         # Fallback (non-memoized)
         df = parse_log(db_path)
         fdf = filter_data_by_date(df, date_range)
-<<<<<<< HEAD
         if not fdf.empty:
             fdf["timestamp"] = _to_display_tz(fdf["timestamp"])  # safe convert
-=======
->>>>>>> 95a78f6a
         return fdf.to_dict("records") if not fdf.empty else []
 
 def calculate_y_range(series: pd.Series, absolute_max: float, buffer_ratio: float = 0.1):
@@ -326,7 +295,6 @@
                     ],
                     style={"display": "flex", "alignItems": "center"},
                 ),
-<<<<<<< HEAD
             ],
             style={
                 "display": "flex",
@@ -372,53 +340,6 @@
                     style={"display": "flex", "justify-content": "space-around", "color": "#ffffff"},
                 )
             ],
-=======
-            ],
-            style={
-                "display": "flex",
-                "alignItems": "center",
-                "justifyContent": "space-between",
-                "backgroundColor": "#1e1e1e",
-                "padding": "10px 20px",
-                "border-radius": "8px",
-                "margin-bottom": "20px",
-            },
-        ),
-        html.Div(
-            [
-                html.H4("Select Date Range", style={"color": "#ffffff"}),
-                dcc.Dropdown(
-                    id="date-range-dropdown",
-                    options=[
-                        {"label": "Last 12 Hours", "value": "last_12_hours"},
-                        {"label": "Last 24 Hours", "value": "last_24_hours"},
-                        {"label": "Last 48 Hours", "value": "last_48_hours"},
-                        {"label": "Last 7 Days", "value": "last_7_days"},
-                        {"label": "All Time", "value": "all_time"},
-                    ],
-                    value="last_12_hours",
-                    clearable=False,
-                    style={"backgroundColor": "#121212", "color": "#00ccff"},
-                    className="dropdown",
-                ),
-            ],
-            style={"backgroundColor": "#121212", "padding": "10px", "border-radius": "8px"},
-        ),
-        dcc.Store(id="filtered-data"),
-        dcc.Store(id="button-state-store"),
-        dcc.Store(id="tapo-connection-status"),
-        html.Div(
-            [
-                html.Div(
-                    [
-                        html.H4(id="full-up-count", style={"color": "#00ccff"}),
-                        html.H4(id="partial-up-count", style={"color": "#ffcc00"}),
-                        html.H4(id="down-count", style={"color": "#ff6666"}),
-                    ],
-                    style={"display": "flex", "justify-content": "space-around", "color": "#ffffff"},
-                )
-            ],
->>>>>>> 95a78f6a
             style={"backgroundColor": "#1e1e1e", "padding": "10px", "border-radius": "8px", "margin-top": "10px"},
         ),
         dcc.Loading(dcc.Graph(id="success-graph"), type="default"),
@@ -505,11 +426,7 @@
     logger.info("Update Dashboard Callback:")
     logger.info(f"Number of records: {len(df)}")
     if not df.empty:
-<<<<<<< HEAD
         logger.info(f"Timestamp range (display TZ {DISPLAY_TZ}): {df['timestamp'].min()} to {df['timestamp'].max()}")
-=======
-        logger.info(f"Timestamp range: {df['timestamp'].min()} to {df['timestamp'].max()}")
->>>>>>> 95a78f6a
 
     # Read power cycle events (read-only)
     power_cycle_df = pd.DataFrame()
@@ -518,10 +435,7 @@
             power_cycle_df = pd.read_sql_query("SELECT timestamp FROM power_cycle_events", conn)
         if not power_cycle_df.empty:
             power_cycle_df["timestamp"] = pd.to_datetime(power_cycle_df["timestamp"], format="mixed", utc=True)
-<<<<<<< HEAD
             power_cycle_df["timestamp"] = _to_display_tz(power_cycle_df["timestamp"])  # convert for UI
-=======
->>>>>>> 95a78f6a
             logger.info(
                 f"Power cycle events: {power_cycle_df['timestamp'].min()} -> {power_cycle_df['timestamp'].max()} "
                 f"({len(power_cycle_df)} rows)"
@@ -535,11 +449,7 @@
         # Return empty figs / counts
         return {}, {}, {}, [], "Fully Up: 0", "Partially Up: 0", "Down: 0"
 
-<<<<<<< HEAD
     # Sort by timestamp (already in display TZ)
-=======
-    # Sort by timestamp
->>>>>>> 95a78f6a
     df.sort_values("timestamp", inplace=True)
 
     # Success graph
@@ -568,11 +478,7 @@
             "title": "Internet Connectivity Over Time",
             "yaxis": {"title": "Ping Response Success Rate (%)", "range": [0, 100], "color": "#ffffff"},
             "xaxis": {
-<<<<<<< HEAD
                 "title": f"Timestamp ({DISPLAY_TZ})",
-=======
-                "title": "Timestamp",
->>>>>>> 95a78f6a
                 "color": "#ffffff",
                 "type": "date",
                 "tickformat": "%Y-%m-%d %H:%M:%S",
@@ -621,11 +527,7 @@
                 "title": "Latency Over Time",
                 "yaxis": {"title": "Latency (ms)", "range": latency_y, "color": "#ffffff"},
                 "xaxis": {
-<<<<<<< HEAD
                     "title": f"Timestamp ({DISPLAY_TZ})",
-=======
-                    "title": "Timestamp",
->>>>>>> 95a78f6a
                     "color": "#ffffff",
                     "type": "date",
                     "tickformat": "%Y-%m-%d %H:%M:%S",
@@ -646,11 +548,7 @@
                 "title": "Latency Over Time",
                 "yaxis": {"title": "Latency (ms)", "range": [0, ABS_MAX_LAT], "color": "#ffffff"},
                 "xaxis": {
-<<<<<<< HEAD
                     "title": f"Timestamp ({DISPLAY_TZ})",
-=======
-                    "title": "Timestamp",
->>>>>>> 95a78f6a
                     "color": "#ffffff",
                     "type": "date",
                     "tickformat": "%Y-%m-%d %H:%M:%S",
@@ -693,11 +591,7 @@
             "title": "Packet Loss Over Time",
             "yaxis": {"title": "Packet Loss (%)", "range": [0, packetloss_y[1]], "color": "#ffffff"},
             "xaxis": {
-<<<<<<< HEAD
                 "title": f"Timestamp ({DISPLAY_TZ})",
-=======
-                "title": "Timestamp",
->>>>>>> 95a78f6a
                 "color": "#ffffff",
                 "type": "date",
                 "tickformat": "%Y-%m-%d %H:%M:%S",
