--- conflicted
+++ resolved
@@ -38,7 +38,6 @@
     stream=sys.stdout,
 )
 logger = logging.getLogger(__name__)
-<<<<<<< HEAD
 
 # ---------- Dash app ----------
 
@@ -76,29 +75,6 @@
     """Open SQLite in read-only mode to avoid journal creation from the web worker."""
     return sqlite3.connect(f"file:{db_path}?mode=ro", uri=True)
 
-=======
-
-# ---------- Dash app ----------
-
-app = dash.Dash(__name__)
-server = app.server  # expose Flask server for caching / healthcheck
-
-cache = Cache(
-    app.server,
-    config={
-        "CACHE_TYPE": "redis",
-        "CACHE_REDIS_URL": REDIS_URL,
-        "CACHE_DEFAULT_TIMEOUT": 60,  # seconds
-    },
-)
-
-# ---------- Helpers ----------
-
-def _connect_ro(db_path: str) -> sqlite3.Connection:
-    """Open SQLite in read-only mode to avoid journal creation from the web worker."""
-    return sqlite3.connect(f"file:{db_path}?mode=ro", uri=True)
-
->>>>>>> 53c32303
 # Safe TZ convert helper: keep UTC if conversion fails
 
 def _to_display_tz(ts: pd.Series) -> pd.Series:
@@ -144,15 +120,9 @@
                 logger.debug(f"Ping to {target} failed: {stderr.decode().strip()}")
         except Exception as e:
             logger.error(f"Error during live ping check for {target}: {e}")
-<<<<<<< HEAD
 
     success_pct = int((successful_pings / total_pings) * 100) if total_pings > 0 else 0
 
-=======
-
-    success_pct = int((successful_pings / total_pings) * 100) if total_pings > 0 else 0
-
->>>>>>> 53c32303
     if success_pct == 100:
         return "Internet: Up", "#4CAF50"         # green
     elif success_pct > 0:
@@ -302,80 +272,39 @@
                 "backgroundColor": "#1e1e1e",
                 "borderRadius": "8px",
                 "marginBottom": "20px",
-<<<<<<< HEAD
                 "fontFamily": "Arial, sans-serif",
-=======
-                "font-family": "Arial, sans-serif",
->>>>>>> 53c32303
             },
         ),
         html.Div(
             [
                 html.Div(
                     id="internet-status",
-<<<<<<< HEAD
                     className="badge status-badge",
                     style={"color": "#FFFFFF"},
                 ),
-=======
-                    style={
-                        "textAlign": "center",
-                        "fontSize": "18px",
-                        "padding": "8px 15px",
-                        "borderRadius": "5px",
-                        "color": "#FFFFFF",
-                        "fontWeight": "bold",
-                    },
-                ),
-                html.Div([], style={"display": "flex", "alignItems": "center"}),
->>>>>>> 53c32303
                 html.Div(
                     [
                         html.Button(
                             "Restart NBN",
                             id="power-cycle-button",
                             n_clicks=0,
-<<<<<<< HEAD
                             className="badge action-button",
                             style={"cursor": "pointer"},
                         ),
                         html.Div(id="power-cycle-status", style={"color": "#00ccff", "marginTop": "10px"}),
-=======
-                            style={
-                                "backgroundColor": "#00ccff",
-                                "color": "#1e1e1e",
-                                "border": "none",
-                                "padding": "8px 15px",
-                                "border-radius": "5px",
-                                "font-size": "18px",
-                                "font-weight": "bold",
-                                "font-family": "Arial, sans-serif",
-                                "cursor": "pointer",
-                            },
-                        ),
-                        html.Div(id="power-cycle-status", style={"color": "#00ccff", "margin-top": "10px"}),
->>>>>>> 53c32303
                     ],
                     style={"display": "flex", "alignItems": "center"},
                 ),
             ],
-<<<<<<< HEAD
             className="toolbar",
-=======
->>>>>>> 53c32303
             style={
                 "display": "flex",
                 "alignItems": "center",
                 "justifyContent": "space-between",
                 "backgroundColor": "#1e1e1e",
                 "padding": "10px 20px",
-<<<<<<< HEAD
                 "borderRadius": "8px",
                 "marginBottom": "20px",
-=======
-                "border-radius": "8px",
-                "margin-bottom": "20px",
->>>>>>> 53c32303
             },
         ),
         html.Div(
@@ -392,32 +321,20 @@
                     ],
                     value="last_12_hours",
                     clearable=False,
-<<<<<<< HEAD
                     style={"backgroundColor": "#121212", "color": "#00ccff", "width": "100%"},
                     className="dropdown",
                 ),
             ],
             className="section",
-=======
-                    style={"backgroundColor": "#121212", "color": "#00ccff"},
-                    className="dropdown",
-                ),
-            ],
-            style={"backgroundColor": "#121212", "padding": "10px", "border-radius": "8px"},
->>>>>>> 53c32303
         ),
         dcc.Store(id="filtered-data"),
         dcc.Store(id="button-state-store"),
         dcc.Store(id="tapo-connection-status"),
-<<<<<<< HEAD
         dcc.Store(id="is-compact"),
-=======
->>>>>>> 53c32303
         html.Div(
             [
                 html.Div(
                     [
-<<<<<<< HEAD
                         html.H4(id="full-up-count", className="stat", style={"color": "#00ccff"}),
                         html.H4(id="partial-up-count", className="stat", style={"color": "#ffcc00"}),
                         html.H4(id="down-count", className="stat", style={"color": "#ff6666"}),
@@ -436,18 +353,6 @@
             ),
             type="default",
         ),
-=======
-                        html.H4(id="full-up-count", style={"color": "#00ccff"}),
-                        html.H4(id="partial-up-count", style={"color": "#ffcc00"}),
-                        html.H4(id="down-count", style={"color": "#ff6666"}),
-                    ],
-                    style={"display": "flex", "justify-content": "space-around", "color": "#ffffff"},
-                )
-            ],
-            style={"backgroundColor": "#1e1e1e", "padding": "10px", "border-radius": "8px", "margin-top": "10px"},
-        ),
-        dcc.Loading(dcc.Graph(id="success-graph"), type="default"),
->>>>>>> 53c32303
         html.Div(
             [
                 dcc.Checklist(
@@ -458,7 +363,6 @@
                         {"label": "Minimum Latency (ms)", "value": "min_latency_ms"},
                     ],
                     value=["avg_latency_ms", "max_latency_ms", "min_latency_ms"],
-<<<<<<< HEAD
                     labelStyle={"display": "inline-block", "marginRight": "10px", "color": "#ffffff"},
                     inputStyle={"marginRight": "5px"},
                 )
@@ -484,17 +388,6 @@
             ),
             type="default",
         ),
-=======
-                    labelStyle={"display": "inline-block", "margin-right": "10px", "color": "#ffffff"},
-                    inputStyle={"margin-right": "5px"},
-                )
-            ],
-            style={"backgroundColor": "#121212", "padding": "10px", "border-radius": "8px", "margin-top": "10px"},
-        ),
-        dcc.Loading(dcc.Graph(id="latency-graph"), type="default"),
-        html.Div([], style={"backgroundColor": "#121212", "padding": "10px", "border-radius": "8px", "margin-top": "10px"}),
-        dcc.Loading(dcc.Graph(id="packetloss-graph"), type="default"),
->>>>>>> 53c32303
         html.Div(
             [
                 html.H4("Detailed Log Entries", style={"color": "#ffffff"}),
@@ -517,18 +410,11 @@
                     type="default",
                 ),
             ],
-<<<<<<< HEAD
             style={"marginTop": "20px", "backgroundColor": "#1e1e1e", "padding": "10px", "borderRadius": "8px"},
         ),
         dcc.Interval(id="interval-component", interval=60 * 1000, n_intervals=0),  # refresh every minute
         dcc.Interval(id="internet-interval", interval=2 * 1000, n_intervals=0),   # status badge every 2s
         # Use internet-interval (2s) only to refresh compact flag when threshold crossed
-=======
-            style={"margin-top": "20px", "backgroundColor": "#1e1e1e", "padding": "10px", "border-radius": "8px"},
-        ),
-        dcc.Interval(id="interval-component", interval=60 * 1000, n_intervals=0),  # refresh every minute
-        dcc.Interval(id="internet-interval", interval=5 * 1000, n_intervals=0),   # badge every 5s
->>>>>>> 53c32303
     ],
     style={"backgroundColor": "#121212", "padding": "20px"},
 )
@@ -559,11 +445,7 @@
         Output("partial-up-count", "children"),
         Output("down-count", "children"),
     ],
-<<<<<<< HEAD
     [Input("filtered-data", "data"), Input("latency-metrics-checkbox", "value"), Input("is-compact", "data")],
-=======
-    [Input("filtered-data", "data"), Input("latency-metrics-checkbox", "value")],
->>>>>>> 53c32303
 )
 def update_dashboard(filtered_data, selected_latency_metrics, is_compact):
     df = pd.DataFrame(filtered_data)
@@ -597,12 +479,9 @@
     # Sort by timestamp (already in display TZ)
     df.sort_values("timestamp", inplace=True)
 
-<<<<<<< HEAD
     # Determine compact mode based on viewport width
     is_compact = bool(is_compact) if is_compact is not None else False
 
-=======
->>>>>>> 53c32303
     # Success graph
     success_fig = {
         "data": [
@@ -627,7 +506,6 @@
         ],
         "layout": {
             "title": "Internet Connectivity Over Time",
-<<<<<<< HEAD
             "yaxis": {
                 "title": "Ping Response Success Rate (%)",
                 "range": [0, 100],
@@ -635,27 +513,20 @@
                 "automargin": True,
                 "tickfont": {"size": 12 if not is_compact else 10},
             },
-=======
-            "yaxis": {"title": "Ping Response Success Rate (%)", "range": [0, 100], "color": "#ffffff"},
->>>>>>> 53c32303
             "xaxis": {
                 "title": f"Timestamp ({DISPLAY_TZ})",
                 "color": "#ffffff",
                 "type": "date",
                 "tickformat": "%Y-%m-%d %H:%M:%S",
                 "range": [df["timestamp"].min(), df["timestamp"].max()],
-<<<<<<< HEAD
                 "automargin": True,
                 "tickangle": -45 if is_compact else 0,
                 "tickfont": {"size": 12 if not is_compact else 10},
-=======
->>>>>>> 53c32303
             },
             "plot_bgcolor": "#1e1e1e",
             "paper_bgcolor": "#1e1e1e",
             "font": {"color": "#ffffff"},
             "titlefont": {"color": "#00ccff"},
-<<<<<<< HEAD
             "legend": (
                 {"orientation": "h", "x": 0, "y": 1.02, "font": {"size": 11}}
                 if is_compact
@@ -663,10 +534,6 @@
             ),
             "hovermode": "closest",
             "margin": ({"l": 16, "r": 16, "t": 44, "b": 44} if is_compact else {"l": 60, "r": 30, "t": 60, "b": 60}),
-=======
-            "legend": {"orientation": "h", "x": 0, "y": -0.2},
-            "hovermode": "closest",
->>>>>>> 53c32303
         },
     }
 
@@ -702,7 +569,6 @@
             "data": latency_traces,
             "layout": {
                 "title": "Latency Over Time",
-<<<<<<< HEAD
                 "yaxis": {
                     "title": "Latency (ms)",
                     "range": latency_y,
@@ -710,27 +576,20 @@
                     "automargin": True,
                     "tickfont": {"size": 12 if not is_compact else 10},
                 },
-=======
-                "yaxis": {"title": "Latency (ms)", "range": latency_y, "color": "#ffffff"},
->>>>>>> 53c32303
                 "xaxis": {
                     "title": f"Timestamp ({DISPLAY_TZ})",
                     "color": "#ffffff",
                     "type": "date",
                     "tickformat": "%Y-%m-%d %H:%M:%S",
                     "range": [df["timestamp"].min(), df["timestamp"].max()],
-<<<<<<< HEAD
                     "automargin": True,
                     "tickangle": -45 if is_compact else 0,
                     "tickfont": {"size": 12 if not is_compact else 10},
-=======
->>>>>>> 53c32303
                 },
                 "plot_bgcolor": "#1e1e1e",
                 "paper_bgcolor": "#1e1e1e",
                 "font": {"color": "#ffffff"},
                 "titlefont": {"color": "#ffcc00"},
-<<<<<<< HEAD
                 "legend": (
                     {"orientation": "h", "x": 0, "y": 1.02, "font": {"size": 11}}
                     if is_compact
@@ -738,10 +597,6 @@
                 ),
                 "hovermode": "closest",
                 "margin": ({"l": 16, "r": 16, "t": 44, "b": 44} if is_compact else {"l": 60, "r": 30, "t": 60, "b": 60}),
-=======
-                "legend": {"orientation": "h", "x": 0, "y": -0.2},
-                "hovermode": "closest",
->>>>>>> 53c32303
             },
         }
     else:
@@ -777,7 +632,9 @@
 
     # Packet loss
     ABS_MAX_LOSS = 100
+    MIN_LOSS_Y_MAX = 10  # ensure some headroom when values are near 0
     packetloss_y = calculate_y_range(df["packet_loss"], ABS_MAX_LOSS)
+    loss_y_max = max(MIN_LOSS_Y_MAX, packetloss_y[1])
     packetloss_fig = {
         "data": [
             {
@@ -792,39 +649,29 @@
         ],
         "layout": {
             "title": "Packet Loss Over Time",
-<<<<<<< HEAD
             "yaxis": {
                 "title": "Packet Loss (%)",
-                "range": [0, packetloss_y[1]],
+                "range": [0, loss_y_max],
                 "color": "#ffffff",
                 "automargin": True,
                 "tickfont": {"size": 12 if not is_compact else 10},
             },
-=======
-            "yaxis": {"title": "Packet Loss (%)", "range": [0, packetloss_y[1]], "color": "#ffffff"},
->>>>>>> 53c32303
             "xaxis": {
                 "title": f"Timestamp ({DISPLAY_TZ})",
                 "color": "#ffffff",
                 "type": "date",
                 "tickformat": "%Y-%m-%d %H:%M:%S",
                 "range": [df["timestamp"].min(), df["timestamp"].max()],
-<<<<<<< HEAD
                 "automargin": True,
                 "tickangle": -45 if is_compact else 0,
                 "tickfont": {"size": 12 if not is_compact else 10},
-=======
->>>>>>> 53c32303
             },
             "plot_bgcolor": "#1e1e1e",
             "paper_bgcolor": "#1e1e1e",
             "font": {"color": "#ffffff"},
             "titlefont": {"color": "#ff0000"},
             "hovermode": "closest",
-<<<<<<< HEAD
             "margin": ({"l": 16, "r": 16, "t": 44, "b": 44} if is_compact else {"l": 60, "r": 30, "t": 60, "b": 60}),
-=======
->>>>>>> 53c32303
         },
     }
 
@@ -889,7 +736,6 @@
     return status_text, {
         "backgroundColor": bg_color,
         "color": "#FFFFFF" if bg_color == "#808080" else "#1e1e1e",
-<<<<<<< HEAD
     }
 
 # ---------- Client-side callbacks ----------
@@ -912,17 +758,6 @@
     State("is-compact", "data"),
 )
 
-=======
-        "textAlign": "center",
-        "fontSize": "18px",
-        "padding": "8px 15px",
-        "borderRadius": "5px",
-        "fontWeight": "bold",
-        "font-family": "Arial, sans-serif",
-        "minWidth": "220px",
-    }
-
->>>>>>> 53c32303
 # ---------- Healthcheck ----------
 
 @server.route("/health")
